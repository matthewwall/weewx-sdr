<<<<<<< HEAD

0.77.3 19oct2020
* update LaCrosse-TX141THBv2 to the new style SDR. thanks to Mario St-Gelais

0.77.2 19oct2020
* update identifier for Acurite-986
* update Oregon-PCR800 to the new style SDR. thanks to luchmhor #94
* remove ussb1 from Acurite-6045M. thanks to rct/n7qnm #81
* add support for WS2032. rain may not be correct. thanks to raadi...@gmail.com 
  
0.77.1 13oct2020
* update identifier for Acurite-6045M to the new style SDR.
* update identifier for Fineoffset-WHx080 to the new style SDR. thanks to W11T #97
* update identifier for HIDEKI-TS04 to the new style SDR.
=======
0.78 06jun2020
* updated packet formats for Oregon Scientific WMR100N. -tk
* corrected wind speed for Acurite5n1PacketV2. -tk
>>>>>>> 2382c2c0

0.77 06feb2020
* revert the rtl_433 to rtl changes
* update identifier for Ambient Weather F007TH
* added support for fine offset rain gauge (rtl_433 calls it EcoWitt-WH40)
* deal with more changes to acurite 5n1 packet format from rtl_433

0.76 04feb2020
* use rtl instead of rtl_433 to match rtl_433 project change
* stop using -G in default command, since it is now officially just for testing
* encourage use of -R instead of -G, as requested by rtl_433 project

0.75 02jan2020
* fixed unit system bug in OSWGR800 packet.  thanks to user olivier!

0.74 22dec19
* added support for TS-FT002.  thanks to user splobsterman!

0.73 14dec19
* added support for acurite atlas packets.  thanks to user Chris Morris!

0.72 02dec19
* added support for TFATwinPlus303049.  thanks to user weezul!
* added support for acurite rain 899.  thanks to user rknobbe!
* convert units for rain in fine offset 1080/3080 packets

0.71 01dec19
* added support for HolmanWS5029. thanks to user rmounce!
* changed labels for pm10 from pm10_ug_m3 to pm10_0_ug_m3
* added support for rain_mm, wind_speed_mph, wind_direction, wind_gust in
   Hideki rain and wind packets.  thanks to user giuseppe saia/farmabeps,
   and user andylittle.  fixes issue #67
* change acurite 986 parse text to match parse json.  thanks to andylittle!
* added support for OSUVR128.  thanks to user sirrated!
* added support for unsupported acurite tower and 5in1 packets that include
   rssi, frequency, and snr.  thanks to user networkname!  issue #59
* added support for FOWH5 sensors.  thanks to user starvald!  issue #65

0.70 27aug19
* ported to Python 3

0.64 01may19
* added support for OS THR128. thanks to user douglassd!

0.63 23apr19
* added support for WT0124 pool sensor

0.62 08apr19
* added support for WH32B sensor.  thanks to user steepleian!

0.61 11mar19
* fix packet name for WH31E

0.60 06mar19
* deal with rtl_433 output changes to OSBHTR968 packets

0.59 03mar19
* report packet that resulted in unmapped lines.  thanks to user wjcarpenter!
* provide better feedback when rtl_433 not found
* formatting changes to keep PEP happy

0.58 15feb19
* added support for OSRGR968 and OSTHGR968 packets.  thanks to user chaoschris!
* fixed improper invocation of get_int for WH31 sensor

0.57 14feb19
* support the WH31 sensor.  thanks to user phinnay!

0.56 14feb19
* remove the light_lux multiplier.  if you can to convert to radiation, do it
  using StdWXCalculate, and beware that there is no way to properly convert
  lux to solar radiation

0.55 10feb19
* added support for fine offset WH24 sensors

0.54 22jan19
* fixed typo in acurite 5n1 parsing

0.53 20jan19
* added support for Alecto rain packets.  thanks Roberto Verrelli!

0.52 20jan19
* adjust parsing for Bresser 5n1 to deal with different json formats

0.51 20jan19
* added support for AlectoV1 wind packets.  thanks Roberto Verrelli!
* added support for Springfied temperature/moisture sensors

0.50 03jan19
* attempt to deal with the ever-chaning acurite5n1 packet labels

0.49 30dec18
* added support for bresser 5in1 (thanks to user mercurystorm)

0.48 20dec18
* added support for WH25 battery bit (thanks to StephenRO)
* added support for FOWH65B (ambient WS2902A) (thanks to StephenRO)
* ensure that sensor_id is rendered as a string (issue #32 by user dbrb2)

0.47 25sep18
* rtl_433 now emits 'pressure_hPa' not 'pressure' for FOWH25 packets

0.46 31aug18
* added json support for PCR800. thanks to andylittle
* added json support for wgr800 and rain pcr800.  thanks to linda eriksson!
* added support for humidity in Nexus.  thanks to gazza (gary)!

0.45 29aug18
* added support for AlectoV1Packets (Ventus W044 thermo/hydro).  thanks Adam!
* added support for FOWH2Packets.  thanks to Adam Sjogren!

0.44 21jul18
* output from rtl_433 continues to be a moving target

0.43 21jul18
* fix battery status for acurite tower packets
* fix battery status for acurite lightning packets

0.42 06jul18
* fix units for FOWH1080Packet - m/s and mm not kph and cm.  thanks millallo!

0.41 06jul18
* added support for acurite 986 json format
* try to make some acurite packet identifiers more robust

0.40 06jul18
* deal with acurite 5in1 changes in rtl_433.  thanks to user andylittle!
* deal with acurite lightning sensor changes in rtl_433.  thanks to mlfreeman2!
* added support for Nexus temperature sensor.  thanks to user vg8020!

0.39 01jan17
* deal with change from wind_speed to wind_speed_mph for rtl433 parsing of 5in1

0.38 10dec17
* hardware_name is a property

0.37 01nov17
* deal with more changes to field names from rtl_433 for wh1080/wh3080

0.36 18sep17
* do not use id as a packet dictionary key

0.35 15sep17
* fix sensor id for acurite WT450

0.34 15sep17
* added support for acurite WT450 rain sensor

0.33 09aug17
* fix bogus whitespace from kk6fut pull request

0.32 04aug17
* deal with fine offset wh3080 output from different rtl_433 versions

0.31 03aug2017
* added support for THN802 and BTHGN129.  thanks to dartvader85!

0.30 20jul2017
* added support for lacrosse tx sensor.  thanks to kk6fut!

0.29 17may2017
* fixed non-ascii character in the comments

0.28 16may2017
* added support for fine offset wh3080 packets

0.27 11apr2017
* added support for oregon scientific BTHR968.  thanks to Art Greenberg!

0.26 02apr2017
* added support for fine offset wh25 packets.  thanks to John Voss!

0.25 20mar2017
* added support for acurite 606TX sensors.  thanks to Karl Kremer!

0.24 19mar2017
* deal with rtl_433 changes to acurite lightning sensor
* added support for prologue sensors.  thanks to user Karl Kremer!

0.23 09mar2017
* added support for acurite 00275RM

0.22 16feb2017
* deal with hex message types in acurite lightning packets

0.21 30jan2017
* added support for oregon scientific UVN800

0.20 21jan2017
* added parsing for ambient F007TH sensors

0.19 20jan2017
* fix sign on rubicson temperature sensor parser
* fix sign on acurite 968 packet parser
* fix sign on acurite lightning packet parser

0.18 18jan2017
* consolidate oregon scientific identifiers

0.17 17jan2017
* added json support for Rubicson temperature sensor

0.16 16jan2017
* added support for Rubicson temperature sensor
* ensure hex identifiers for acurite sensors
* just kill the rtl_433 process instead of trying to terminate it

0.15 15jan2017
* default to json format (-F json)
* json support for acurite 5-in-1 sensors
* added support for hideki wind and rain packets
* added support for lacrosse TX141TH-Bv2 packets
* default to loading all rtl decoders (-G)

0.14 12jan2017
* provide more feedback during shutdown for debugging
* attempt to do better shutdown of rtl_433 process
* fixed bug in delta reporting log message

0.13 11jan2017
* deal with changes to acurite decoder in rtl-433 - use json now

0.12 03nov2016
* added option to enumerate supported sensors
* added support for OS WGR800 and PCR800 sensors
* added support for lacrosse rainfall messages
* provide feedback when no permission to read usb device
* added support for Calibeur RF104 sensors
* added support for acurite lightning sensor
* handle negative temperatures
* added experimental support for json format

0.11 31oct2016
* added parser for acurite 986 packets (thanks to andy)
* removed vestigial code from data_type
* use glob matching for sensor identifier tuple components

0.9 29sep2016
* added generic support for rain_total and other cumulative measures
* for acurite 5n1, get rain from type 31 message instead of reset message

0.8 25sep2016
* added support for OSTHGR122NPacket (thanks to marco tibaldi)

0.7 12sep2016
* improved process management
* report errors better during startup
* use new mapping syntax output=input
* added comments about how to configure
* options to log unparsed packets
* options to log unmapped data from parsed packets

0.1 30mar2016
* initial release<|MERGE_RESOLUTION|>--- conflicted
+++ resolved
@@ -1,4 +1,3 @@
-<<<<<<< HEAD
 
 0.77.3 19oct2020
 * update LaCrosse-TX141THBv2 to the new style SDR. thanks to Mario St-Gelais
@@ -13,11 +12,9 @@
 * update identifier for Acurite-6045M to the new style SDR.
 * update identifier for Fineoffset-WHx080 to the new style SDR. thanks to W11T #97
 * update identifier for HIDEKI-TS04 to the new style SDR.
-=======
 0.78 06jun2020
 * updated packet formats for Oregon Scientific WMR100N. -tk
 * corrected wind speed for Acurite5n1PacketV2. -tk
->>>>>>> 2382c2c0
 
 0.77 06feb2020
 * revert the rtl_433 to rtl changes

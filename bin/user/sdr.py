--- conflicted
+++ resolved
@@ -2864,11 +2864,8 @@
         AmbientF007THPacket,
         AmbientWH31EPacket,
         Bresser5in1Packet,
-<<<<<<< HEAD
+        Bresser6in1Packet,
         BresserProRainGaugePacket,
-=======
-        Bresser6in1Packet,
->>>>>>> 70f588d8
         CalibeurRF104Packet,
         EcoWittWH40Packet,
         FOWHx080Packet,
